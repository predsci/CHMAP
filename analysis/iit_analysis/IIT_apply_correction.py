"""
code to apply IIT correction and plot resulting images
"""

import os
import datetime
import time
import numpy as np
from settings.app import App
import modules.DB_funs as db_funcs
import modules.DB_classes as db_class
import analysis.lbcc_analysis.LBCC_theoretic_funcs as lbcc_funcs
import analysis.iit_analysis.IIT_pipeline_funcs as iit_funcs
import modules.Plotting as Plotting

##### ------ updateable parameters ------- #######

# TIME RANGE FOR IIT CORRECTION AND IMAGE PLOTTING
<<<<<<< HEAD
iit_query_time_min = datetime.datetime(2012, 4, 1, 0, 0, 0)
iit_query_time_max = datetime.datetime(2012, 6, 1, 0, 0, 0)
plot = True
n_images_plot = 1
=======
iit_query_time_min = datetime.datetime(2011, 4, 1, 0, 0, 0)
iit_query_time_max = datetime.datetime(2011, 10, 1, 0, 0, 0)
plot = False
n_images_plot = 4
>>>>>>> 272070b4

# define instruments
inst_list = ["AIA", "EUVI-A", "EUVI-B"]
ref_inst = "AIA"

# declare map and binning parameters
n_mu_bins = 18
n_intensity_bins = 200
R0 = 1.01
log10 = True

# define database paths
raw_data_dir = App.RAW_DATA_HOME
hdf_data_dir = App.PROCESSED_DATA_HOME
database_dir = App.DATABASE_HOME
sqlite_filename = App.DATABASE_FNAME

<<<<<<< HEAD
# setup database parameters
create = True  # true if you want to add to database
database_dir = App.DATABASE_HOME
sqlite_filename = App.DATABASE_FNAME
# designate which database to connect to
use_db = "mysql-Q"       # 'sqlite'  Use local sqlite file-based db
                        # 'mysql-Q' Use the remote MySQL database on Q
user = "turtle"         # only needed for remote databases.
password = ""           # See example109 for setting-up an encrypted password.  In this case leave password="", and
# init_db_conn() will automatically find and use your saved password. Otherwise, enter your MySQL password here.

=======
##### INITIALIZE DATABASE CONNECTION #####
# sqlite
use_db = "sqlite"
sqlite_path = os.path.join(database_dir, sqlite_filename)
>>>>>>> 272070b4

# mySQL
# use_db = "mysql-Q"
# user = "tervin"
# password = ""

##### -------- APPLY LBC FIT ------- ######
# start time
start_time = time.time()

# connect to database
if use_db == 'sqlite':
    # setup database connection to local sqlite file
    sqlite_path = os.path.join(database_dir, sqlite_filename)

<<<<<<< HEAD
    db_session = db_funcs.init_db_conn(db_name=use_db, chd_base=db_class.Base, sqlite_path=sqlite_path)
elif use_db == 'mysql-Q':
    # setup database connection to MySQL database on Q
    db_session = db_funcs.init_db_conn(db_name=use_db, chd_base=db_class.Base, user=user, password=password)

=======
    db_session = init_db_conn(db_name=use_db, chd_base=db_class.Base, sqlite_path=sqlite_path)
elif use_db == 'mysql-Q':
    # setup database connection to MySQL database on Q
    db_session = init_db_conn(db_name=use_db, chd_base=db_class.Base, user=user, password=password)
>>>>>>> 272070b4

#### GET REFERENCE INFO FOR LATER USE ####
# get index number of reference instrument
ref_index = inst_list.index(ref_inst)
# query euv images to get carrington rotation range
ref_instrument = [ref_inst, ]
euv_images = db_funcs.query_euv_images(db_session, time_min=iit_query_time_min, time_max=iit_query_time_max,
                                       instrument=ref_instrument)
# get min and max carrington rotation
rot_max = euv_images.cr_rot.max()
rot_min = euv_images.cr_rot.min()

for inst_index, instrument in enumerate(inst_list):
    #### QUERY IMAGES ####
    query_instrument = [instrument, ]
    rot_images = db_funcs.query_euv_images_rot(db_session, rot_min=rot_min, rot_max=rot_max,
                                               instrument=query_instrument)
    image_pd = rot_images.sort_values(by=['cr_rot'])
    # get time minimum and maximum for instrument
    inst_time_min = rot_images.date_obs.min()
    inst_time_max = rot_images.date_obs.max()
    # query correct image combos
    lbc_meth_name = "LBCC"
    combo_query_lbc = db_funcs.query_inst_combo(db_session, inst_time_min, inst_time_max, lbc_meth_name,
                                                instrument)
    iit_meth_name = "IIT"
    combo_query_iit = db_funcs.query_inst_combo(db_session, inst_time_min, inst_time_max, iit_meth_name,
                                                instrument)
    # apply LBC
    for index in range(n_images_plot):
        row = image_pd.iloc[index]
        #### APPLY LBC CORRECTION #####
        #### APPLY LBC CORRECTION #####
        original_los, lbcc_image, mu_indices, use_indices, theoretic_query = lbcc_funcs.apply_lbc(db_session,
                                                                                                  hdf_data_dir,
                                                                                                  combo_query_lbc,
                                                                                                  image_row=row,
                                                                                                  n_intensity_bins=n_intensity_bins,
                                                                                                  R0=R0)
        #### APPLY IIT CORRECTION ####
        lbcc_image, iit_image, use_indices, alpha, x = iit_funcs.apply_iit(db_session, combo_query_iit,
                                                                 lbcc_image, use_indices, original_los, R0=R0)
<<<<<<< HEAD
=======
        import matplotlib.pyplot as plt
        plt.figure("LBCC")
        lbc_data = lbcc_image.lbcc_data / lbcc_image.lbcc_data.sum(axis=0, keepdims=True)
        plt.plot(lbc_data)
>>>>>>> 272070b4

        plt.figure("IIT")
        iit_data = iit_image.iit_data / iit_image.iit_data.sum(axis=0, keepdims=True)
        plt.plot(iit_data)
        if plot:
            lbcc_data = lbcc_image.lbcc_data
            corrected_iit_data = iit_image.iit_data
            # plot LBC image
            Plotting.PlotCorrectedImage(lbcc_data, los_image=original_los, nfig=100 + inst_index * 10 + index,
                                        title="Corrected LBCC Image for " + instrument)
            # plot IIT image
            Plotting.PlotCorrectedImage(corrected_iit_data, los_image=original_los,
                                        nfig=200 + inst_index * 10 + index,
                                        title="Corrected IIT Image for " + instrument)
            # plot difference
            Plotting.PlotCorrectedImage(lbcc_data - corrected_iit_data, los_image=original_los,
                                        nfig=300 + inst_index * 10 + index,
                                        title="Difference Plot for " + instrument)
plt.show()
# end time
end_time = time.time()
print("ITT has been applied and specified images plotted.")
print("Total elapsed time to apply correction and plot: " + str(round(end_time - start_time, 3))
      + " seconds.")

db_session.close()<|MERGE_RESOLUTION|>--- conflicted
+++ resolved
@@ -16,17 +16,11 @@
 ##### ------ updateable parameters ------- #######
 
 # TIME RANGE FOR IIT CORRECTION AND IMAGE PLOTTING
-<<<<<<< HEAD
 iit_query_time_min = datetime.datetime(2012, 4, 1, 0, 0, 0)
 iit_query_time_max = datetime.datetime(2012, 6, 1, 0, 0, 0)
 plot = True
 n_images_plot = 1
-=======
-iit_query_time_min = datetime.datetime(2011, 4, 1, 0, 0, 0)
-iit_query_time_max = datetime.datetime(2011, 10, 1, 0, 0, 0)
-plot = False
-n_images_plot = 4
->>>>>>> 272070b4
+
 
 # define instruments
 inst_list = ["AIA", "EUVI-A", "EUVI-B"]
@@ -44,7 +38,6 @@
 database_dir = App.DATABASE_HOME
 sqlite_filename = App.DATABASE_FNAME
 
-<<<<<<< HEAD
 # setup database parameters
 create = True  # true if you want to add to database
 database_dir = App.DATABASE_HOME
@@ -56,12 +49,6 @@
 password = ""           # See example109 for setting-up an encrypted password.  In this case leave password="", and
 # init_db_conn() will automatically find and use your saved password. Otherwise, enter your MySQL password here.
 
-=======
-##### INITIALIZE DATABASE CONNECTION #####
-# sqlite
-use_db = "sqlite"
-sqlite_path = os.path.join(database_dir, sqlite_filename)
->>>>>>> 272070b4
 
 # mySQL
 # use_db = "mysql-Q"
@@ -77,18 +64,11 @@
     # setup database connection to local sqlite file
     sqlite_path = os.path.join(database_dir, sqlite_filename)
 
-<<<<<<< HEAD
     db_session = db_funcs.init_db_conn(db_name=use_db, chd_base=db_class.Base, sqlite_path=sqlite_path)
 elif use_db == 'mysql-Q':
     # setup database connection to MySQL database on Q
     db_session = db_funcs.init_db_conn(db_name=use_db, chd_base=db_class.Base, user=user, password=password)
 
-=======
-    db_session = init_db_conn(db_name=use_db, chd_base=db_class.Base, sqlite_path=sqlite_path)
-elif use_db == 'mysql-Q':
-    # setup database connection to MySQL database on Q
-    db_session = init_db_conn(db_name=use_db, chd_base=db_class.Base, user=user, password=password)
->>>>>>> 272070b4
 
 #### GET REFERENCE INFO FOR LATER USE ####
 # get index number of reference instrument
@@ -131,13 +111,11 @@
         #### APPLY IIT CORRECTION ####
         lbcc_image, iit_image, use_indices, alpha, x = iit_funcs.apply_iit(db_session, combo_query_iit,
                                                                  lbcc_image, use_indices, original_los, R0=R0)
-<<<<<<< HEAD
-=======
+
         import matplotlib.pyplot as plt
         plt.figure("LBCC")
         lbc_data = lbcc_image.lbcc_data / lbcc_image.lbcc_data.sum(axis=0, keepdims=True)
         plt.plot(lbc_data)
->>>>>>> 272070b4
 
         plt.figure("IIT")
         iit_data = iit_image.iit_data / iit_image.iit_data.sum(axis=0, keepdims=True)
